/*
 * Copyright 2013 Commonwealth Computer Research, Inc.
 *
 * Licensed under the Apache License, Version 2.0 (the "License");
 * you may not use this file except in compliance with the License.
 * You may obtain a copy of the License at
 *
 * http://www.apache.org/licenses/LICENSE-2.0
 *
 * Unless required by applicable law or agreed to in writing, software
 * distributed under the License is distributed on an "AS IS" BASIS,
 * WITHOUT WARRANTIES OR CONDITIONS OF ANY KIND, either express or implied.
 * See the License for the specific language governing permissions and
 * limitations under the License.
 */

package geomesa.core

import org.apache.accumulo.core.data.{Key, Value}
import org.apache.hadoop.io.Text
import org.apache.hadoop.mapreduce.TaskInputOutputContext
import org.geotools.data.FeatureWriter
import org.geotools.factory.Hints.ClassKey
import org.opengis.feature.simple.{SimpleFeatureType, SimpleFeature}
<<<<<<< HEAD
=======
import com.vividsolutions.jts.geom.Envelope
import org.geotools.geometry.jts.JTS
>>>>>>> 0180cb11

package object data {

  import collection.JavaConversions._
  import geomesa.core.index._

<<<<<<< HEAD
  val INSTANCE_ID          = "geomesa.instance.id"
  val ZOOKEEPERS           = "geomesa.zookeepers"
  val ACCUMULO_USER        = "geomesa.user"
  val ACCUMULO_PASS        = "geomesa.pass"
  val AUTHS                = "geomesa.auths"
  val AUTH_PROVIDER        = "geomesa.auth.provider"
  val VISIBILITY           = "geomesa.visibility"
  val TABLE                = "geomesa.table"
  val FEATURE_NAME         = "geomesa.feature.name"
  val FEATURE_ENCODING     = "geomesa.feature.encoding"
  val ATTRIBUTES_CF        = new Text("attributes")
  val BOUNDS_CF            = new Text("bounds")
  val SCHEMA_CF            = new Text("schema")
  val DTGFIELD_CF          = new Text("dtgfield")
  val FEATURE_ENCODING_CF  = new Text("featureEncoding")
  val VISIBILITIES_CF      = new Text("visibilities")
  val VISIBILITIES_CHECK_CF = new Text("visibilitiesCheck")
  val DATA_CQ              = new Text("SimpleFeatureAttribute")
  val METADATA_TAG         = "~METADATA"
  val METADATA_TAG_END     = s"$METADATA_TAG~~"
  val EMPTY_STRING         = ""
  val EMPTY_VALUE          = new Value(Array[Byte]())
  val EMPTY_COLQ           = new Text(EMPTY_STRING)
  val WHOLE_WORLD_BOUNDS   = "-180.0:180.0:-90.0:90.0"
  val TRANSFORMS           = new ClassKey(classOf[String])
  val TRANSFORM_SCHEMA     = new ClassKey(classOf[SimpleFeatureType])
=======
  val INSTANCE_ID        = "geomesa.instance.id"
  val ZOOKEEPERS         = "geomesa.zookeepers"
  val ACCUMULO_USER      = "geomesa.user"
  val ACCUMULO_PASS      = "geomesa.pass"
  val AUTHS              = "geomesa.auths"
  val TABLE              = "geomesa.table"
  val FEATURE_NAME       = "geomesa.feature.name"
  val FEATURE_ENCODING   = "geomesa.feature.encoding"
  val ATTRIBUTES_CF      = new Text("attributes")
  val BOUNDS_CF          = new Text("bounds")
  val SCHEMA_CF          = new Text("schema")
  val DTGFIELD_CF        = new Text("dtgfield")
  val FEAT_ENCODING_CF   = new Text("featureEncoding")
  val METADATA_TAG       = "~METADATA"
  val METADATA_TAG_END   = s"$METADATA_TAG~~"
  val EMPTY_STRING       = ""
  val EMPTY_VALUE        = new Value(Array[Byte]())
  val NULLBYTE           = Array[Byte](0)
  val SFT_CF             = new Text("SFT")
  val EMPTY_COLQ         = new Text(EMPTY_STRING)
  val WHOLE_WORLD_BOUNDS = "-180.0:180.0:-90.0:90.0"
  val WHOLE_WORLD_ENV    = new Envelope(-180.0, 180.0, -90.0, 90.0)
  val WHOLE_WORLD_POLY   = JTS.toGeometry(WHOLE_WORLD_ENV)
  val TRANSFORMS         = new ClassKey(classOf[String])
  val TRANSFORM_SCHEMA   = new ClassKey(classOf[SimpleFeatureType])
>>>>>>> 0180cb11

  type TASKIOCTX = TaskInputOutputContext[_, _, Key, Value]
  type SFFeatureWriter = FeatureWriter[SimpleFeatureType, SimpleFeature]

  def extractDtgField(sft: SimpleFeatureType) =
    sft.getAttributeDescriptors
      .filter { _.getUserData.contains(SF_PROPERTY_START_TIME) }
      .headOption
      .map { _.getName.toString }
      .getOrElse(SF_PROPERTY_START_TIME)

}<|MERGE_RESOLUTION|>--- conflicted
+++ resolved
@@ -22,18 +22,14 @@
 import org.geotools.data.FeatureWriter
 import org.geotools.factory.Hints.ClassKey
 import org.opengis.feature.simple.{SimpleFeatureType, SimpleFeature}
-<<<<<<< HEAD
-=======
 import com.vividsolutions.jts.geom.Envelope
 import org.geotools.geometry.jts.JTS
->>>>>>> 0180cb11
 
 package object data {
 
   import collection.JavaConversions._
   import geomesa.core.index._
 
-<<<<<<< HEAD
   val INSTANCE_ID          = "geomesa.instance.id"
   val ZOOKEEPERS           = "geomesa.zookeepers"
   val ACCUMULO_USER        = "geomesa.user"
@@ -60,33 +56,6 @@
   val WHOLE_WORLD_BOUNDS   = "-180.0:180.0:-90.0:90.0"
   val TRANSFORMS           = new ClassKey(classOf[String])
   val TRANSFORM_SCHEMA     = new ClassKey(classOf[SimpleFeatureType])
-=======
-  val INSTANCE_ID        = "geomesa.instance.id"
-  val ZOOKEEPERS         = "geomesa.zookeepers"
-  val ACCUMULO_USER      = "geomesa.user"
-  val ACCUMULO_PASS      = "geomesa.pass"
-  val AUTHS              = "geomesa.auths"
-  val TABLE              = "geomesa.table"
-  val FEATURE_NAME       = "geomesa.feature.name"
-  val FEATURE_ENCODING   = "geomesa.feature.encoding"
-  val ATTRIBUTES_CF      = new Text("attributes")
-  val BOUNDS_CF          = new Text("bounds")
-  val SCHEMA_CF          = new Text("schema")
-  val DTGFIELD_CF        = new Text("dtgfield")
-  val FEAT_ENCODING_CF   = new Text("featureEncoding")
-  val METADATA_TAG       = "~METADATA"
-  val METADATA_TAG_END   = s"$METADATA_TAG~~"
-  val EMPTY_STRING       = ""
-  val EMPTY_VALUE        = new Value(Array[Byte]())
-  val NULLBYTE           = Array[Byte](0)
-  val SFT_CF             = new Text("SFT")
-  val EMPTY_COLQ         = new Text(EMPTY_STRING)
-  val WHOLE_WORLD_BOUNDS = "-180.0:180.0:-90.0:90.0"
-  val WHOLE_WORLD_ENV    = new Envelope(-180.0, 180.0, -90.0, 90.0)
-  val WHOLE_WORLD_POLY   = JTS.toGeometry(WHOLE_WORLD_ENV)
-  val TRANSFORMS         = new ClassKey(classOf[String])
-  val TRANSFORM_SCHEMA   = new ClassKey(classOf[SimpleFeatureType])
->>>>>>> 0180cb11
 
   type TASKIOCTX = TaskInputOutputContext[_, _, Key, Value]
   type SFFeatureWriter = FeatureWriter[SimpleFeatureType, SimpleFeature]
